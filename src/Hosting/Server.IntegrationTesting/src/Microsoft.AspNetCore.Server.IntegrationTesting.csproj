--- conflicted
+++ resolved
@@ -11,12 +11,9 @@
     <GenerateDocumentationFile>true</GenerateDocumentationFile>
     <PackageTags>aspnetcore;testing</PackageTags>
     <EnableApiCheck>false</EnableApiCheck>
-<<<<<<< HEAD
-=======
     <UseLatestPackageReferences>true</UseLatestPackageReferences>
     <UseProjectReferences>true</UseProjectReferences>
     <IsPackable>false</IsPackable>
->>>>>>> b2d4f8f2
   </PropertyGroup>
 
   <ItemGroup>
