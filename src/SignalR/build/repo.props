﻿<Project>
  <Import Project="dependencies.props" />

  <PropertyGroup>
    <EnableBenchmarkValidation>true</EnableBenchmarkValidation>
  </PropertyGroup>

  <ItemGroup>
    <ProjectsToPack Include="$(RepositoryRoot)client-ts\Microsoft.AspNetCore.SignalR.Client.TS\*.csproj" />
  </ItemGroup>

  <ItemGroup>
    <ExcludeFromTest Include="$(RepositoryRoot)test\Microsoft.AspNetCore.SignalR.Tests.Utils\*.csproj" />
  </ItemGroup>
<<<<<<< HEAD
  <PropertyGroup>
    <!-- These properties are use by the automation that updates dependencies.props -->
    <LineupPackageId>Internal.AspNetCore.Universe.Lineup</LineupPackageId>
    <LineupPackageRestoreSource>https://dotnet.myget.org/F/aspnetcore-dev/api/v3/index.json</LineupPackageRestoreSource>
  </PropertyGroup>
=======
>>>>>>> 1670a2bd

  <ItemGroup>
    <DotNetCoreRuntime Include="$(MicrosoftNETCoreAppPackageVersion)" />
  </ItemGroup>
</Project><|MERGE_RESOLUTION|>--- conflicted
+++ resolved
@@ -12,14 +12,6 @@
   <ItemGroup>
     <ExcludeFromTest Include="$(RepositoryRoot)test\Microsoft.AspNetCore.SignalR.Tests.Utils\*.csproj" />
   </ItemGroup>
-<<<<<<< HEAD
-  <PropertyGroup>
-    <!-- These properties are use by the automation that updates dependencies.props -->
-    <LineupPackageId>Internal.AspNetCore.Universe.Lineup</LineupPackageId>
-    <LineupPackageRestoreSource>https://dotnet.myget.org/F/aspnetcore-dev/api/v3/index.json</LineupPackageRestoreSource>
-  </PropertyGroup>
-=======
->>>>>>> 1670a2bd
 
   <ItemGroup>
     <DotNetCoreRuntime Include="$(MicrosoftNETCoreAppPackageVersion)" />
