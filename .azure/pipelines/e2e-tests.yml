trigger: none

jobs:
- job: Host_Windows
  pool:
    vmImage: vs2017-win2016
  strategy:
    maxParallel: 4
    matrix:
      Portable_Node8:
        Test.RuntimeIdentifier: none
        Node.Version: 8.x
      Portable_Node10:
        Test.RuntimeIdentifier: none
        Node.Version: 10.x
      SelfContainedWindows_Node8:
        Test.RuntimeIdentifier: win-x64
        Node.Version: 8.x
      SelfContainedWindows_Node10:
        Test.RuntimeIdentifier: win-x64
        Node.Version: 10.x
      SelfContainedLinux_Node8:
        Test.RuntimeIdentifier: linux-x64
        Node.Version: 8.x
      SelfContainedLinux_Node10:
        Test.RuntimeIdentifier: linux-x64
        Node.Version: 10.x
      SelfContainedMacOs_Node8:
        Test.RuntimeIdentifier: osx-x64
        Node.Version: 8.x
      SelfContainedMacOs_Node10:
        Test.RuntimeIdentifier: osx-x64
        Node.Version: 10.x
  steps:
  - task: NodeTool@0
    displayName: Install Node $(Node.Version)
    inputs:
      versionSpec: $(Node.Version)
  - powershell: |
      test/Cli.FunctionalTests/run-tests.ps1 -ci -ProdConManifestUrl $env:PRODCONMANIFESTURL -TestRuntimeIdentifier $(Test.RuntimeIdentifier) -AdditionalRestoreSources $env:ADDITIONALRESTORESOURCES

    condition: ne(variables['PB_SkipTests'], 'true')
    displayName: Run E2E tests
  - task: PublishTestResults@2
    displayName: Publish test results
    condition: always()
    inputs:
      testRunner: vstest
      testResultsFiles: 'artifacts/logs/**/*.trx'
<<<<<<< HEAD
- phase: Host_macOS
  queue:
    name: Hosted macOS
    parallel: 8
=======
- job: Host_macOS
  pool:
    vmImage: macOS-10.13
  strategy:
    maxParallel: 4
    # The ASP.NET Core 2.1.X templates are incompatible with Node10 on macOS
    # https://github.com/aspnet/Templating/issues/608
>>>>>>> 4072f70b
    matrix:
      Portable_Node8:
        Test.RuntimeIdentifier: none
        Node.Version: 8.x
      Portable_Node10:
        Test.RuntimeIdentifier: none
        Node.Version: 10.x
      SelfContainedWindows_Node8:
        Test.RuntimeIdentifier: win-x64
        Node.Version: 8.x
      SelfContainedWindows_Node10:
        Test.RuntimeIdentifier: win-x64
        Node.Version: 10.x
      SelfContainedLinux_Node8:
        Test.RuntimeIdentifier: linux-x64
        Node.Version: 8.x
      SelfContainedLinux_Node10:
        Test.RuntimeIdentifier: linux-x64
        Node.Version: 10.x
      SelfContainedMacOs_Node8:
        Test.RuntimeIdentifier: osx-x64
        Node.Version: 8.x
      SelfContainedMacOs_Node10:
        Test.RuntimeIdentifier: osx-x64
        Node.Version: 10.x
  steps:
  - task: NodeTool@0
    displayName: Install Node $(Node.Version)
    inputs:
      versionSpec: $(Node.Version)
  - powershell: |
      test/Cli.FunctionalTests/run-tests.ps1 -ci -ProdConManifestUrl $env:PRODCONMANIFESTURL -TestRuntimeIdentifier $(Test.RuntimeIdentifier) -AdditionalRestoreSources $env:ADDITIONALRESTORESOURCES

    condition: ne(variables['PB_SkipTests'], 'true')
    displayName: Run E2E tests
  - task: PublishTestResults@2
    displayName: Publish test results
    condition: always()
    inputs:
      testRunner: vstest
      testResultsFiles: 'artifacts/logs/**/*.trx'
- job: Host_Linux
  pool:
    vmImage: ubuntu-16.04
  strategy:
    maxParallel: 4
    matrix:
      Portable_Node8:
        Test.RuntimeIdentifier: none
        Node.Version: 8.x
      Portable_Node10:
        Test.RuntimeIdentifier: none
        Node.Version: 10.x
      SelfContainedWindows_Node8:
        Test.RuntimeIdentifier: win-x64
        Node.Version: 8.x
      SelfContainedWindows_Node10:
        Test.RuntimeIdentifier: win-x64
        Node.Version: 10.x
      SelfContainedLinux_Node8:
        Test.RuntimeIdentifier: linux-x64
        Node.Version: 8.x
      SelfContainedLinux_Node10:
        Test.RuntimeIdentifier: linux-x64
        Node.Version: 10.x
      SelfContainedMacOs_Node8:
        Test.RuntimeIdentifier: osx-x64
        Node.Version: 8.x
      SelfContainedMacOs_Node10:
        Test.RuntimeIdentifier: osx-x64
        Node.Version: 10.x
  steps:
  - task: NodeTool@0
    displayName: Install Node $(Node.Version)
    inputs:
      versionSpec: $(Node.Version)
  - powershell: |
      test/Cli.FunctionalTests/run-tests.ps1 -ci -ProdConManifestUrl $env:PRODCONMANIFESTURL -TestRuntimeIdentifier $(Test.RuntimeIdentifier) -AdditionalRestoreSources $env:ADDITIONALRESTORESOURCES

    condition: ne(variables['PB_SkipTests'], 'true')
    displayName: Run E2E tests
  - task: PublishTestResults@2
    displayName: Publish test results
    condition: always()
    inputs:
      testRunner: vstest
      testResultsFiles: 'artifacts/logs/**/*.trx'<|MERGE_RESOLUTION|>--- conflicted
+++ resolved
@@ -47,20 +47,11 @@
     inputs:
       testRunner: vstest
       testResultsFiles: 'artifacts/logs/**/*.trx'
-<<<<<<< HEAD
-- phase: Host_macOS
-  queue:
-    name: Hosted macOS
-    parallel: 8
-=======
 - job: Host_macOS
   pool:
     vmImage: macOS-10.13
   strategy:
-    maxParallel: 4
-    # The ASP.NET Core 2.1.X templates are incompatible with Node10 on macOS
-    # https://github.com/aspnet/Templating/issues/608
->>>>>>> 4072f70b
+    maxParallel: 8
     matrix:
       Portable_Node8:
         Test.RuntimeIdentifier: none
