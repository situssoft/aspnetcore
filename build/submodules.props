--- conflicted
+++ resolved
@@ -36,27 +36,13 @@
   </PropertyGroup>
 
   <ItemGroup>
-    <Repository Include="AADIntegration" />
     <Repository Include="AzureIntegration" />
     <Repository Include="Components" />
-    <Repository Include="Identity" />
     <Repository Include="SignalR" />
     <Repository Include="Templating" PatchPolicy="AlwaysUpdateAndCascadeVersions" />
 
     <!-- Test-only repos -->
-<<<<<<< HEAD
     <Repository Include="AuthSamples" PatchPolicy="AlwaysUpdateAndCascadeVersions" />
     <Repository Include="MusicStore"  PatchPolicy="AlwaysUpdateAndCascadeVersions" />
-=======
-    <Repository Include="AuthSamples" RootPath="$(RepositoryRoot)src\AuthSamples\" PatchPolicy="AlwaysUpdateAndCascadeVersions" />
-    <Repository Include="MusicStore" RootPath="$(RepositoryRoot)src\MusicStore\" PatchPolicy="AlwaysUpdateAndCascadeVersions" />
-  </ItemGroup>
-
-  <ItemGroup>
-    <ShippedRepository Include="AzureIntegration" RootPath="$(RepositoryRoot)src\AzureIntegration\" />
-    <ShippedRepository Include="MetaPackages" RootPath="$(RepositoryRoot)src\MetaPackages\" PatchPolicy="CascadeVersions" />
-    <ShippedRepository Include="MvcPrecompilation" RootPath="$(RepositoryRoot)src\MvcPrecompilation\"/>
-    <ShippedRepository Include="SignalR" RootPath="$(RepositoryRoot)src\SignalR\" />
->>>>>>> 65ff6e95
   </ItemGroup>
 </Project>